--- conflicted
+++ resolved
@@ -28,25 +28,15 @@
 }
 
 function SubstrateThreeView({
-<<<<<<< HEAD
   xOffset,
   yOffset,
   selectedSheetId,
   sheetsData,
-=======
-    xOffset,
-    yOffset,
-    scale,
-    filePath,
-    selectedSheetId,
-    sheetsData,
->>>>>>> 15f62c04
 }: OffsetConfig & {
     filePath: string;
     selectedSheetId: string | null;
     sheetsData: Record<string, SubstrateDefectRecord[]>;
 }) {
-<<<<<<< HEAD
   return (
     <Box
       style={{
@@ -77,38 +67,6 @@
       ></Box>
     </Box>
   );
-=======
-    return (
-        <Box
-            style={{
-                height: '600px',
-                borderRadius: '8px',
-                overflow: 'hidden',
-                position: 'relative',
-            }}
-        >
-            <SubstrateRenderer
-                filePath={filePath}
-                gridSize={5}
-                overlapColor={0xfa5959}
-                style={{
-                    transform: `translate(${xOffset}px, ${yOffset}px) scale(${scale})`,
-                }}
-                selectedSheetId={selectedSheetId}
-                sheetsData={sheetsData}
-            />
-            <Box
-                style={{
-                    position: 'absolute',
-                    bottom: '16px',
-                    right: '16px',
-                    display: 'flex',
-                    gap: '8px',
-                }}
-            ></Box>
-        </Box>
-    );
->>>>>>> 15f62c04
 }
 
 export default function SubstrateConfigPage() {

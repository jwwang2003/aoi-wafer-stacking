import { useEffect, useState, useMemo } from 'react';
import { IconDownload, IconRefresh } from '@tabler/icons-react';
import { infoToast } from '@/components/Toaster';
import {
    Title,
    Group,
    Container,
    Stack,
    Checkbox,
    Button,
    ScrollArea,
    Text,
    Paper,
    Alert,
    Tooltip,
    SimpleGrid,
    Divider,
} from '@mantine/core';
import { join } from '@tauri-apps/api/path';

import { inputFormats, outputFormats, baseFileName } from './config';
import { Statistics } from './types';
import { createOutputDirectories } from './fileHandlers';
import { calculateStats } from './overlayLogic';
import { saveDebugFile } from './formatHandlers';
import {
    exportWaferHex,
    exportWaferMapData,
    exportWaferBin,
    invokeParseWafer,
    parseWaferMapEx,
    parseWaferMap,
} from '@/api/tauri/wafer';
import {
    MapData,
    BinMapData,
    HexMapData,
    AsciiDie,
    WaferMapDie,
    BinCountEntry,
    HexMap,
    Wafer,
    isSpecialBin,
    isNumberBin,
} from '@/types/ipc';
import { useAppSelector } from '@/hooks';
import { ExcelType } from '@/types/wafer';
import { DataSourceType } from '@/types/dataSource';
import { ExcelMetadataCard, WaferFileMetadataCard } from '@/components/MetadataCard';
import { toWaferFileMetadata } from '@/types/helpers';
import { PathPicker } from '@/components';

type OutputId = 'mapEx' | 'bin' | 'HEX' | 'image';

type OutputOption = {
    id: OutputId;
    label: string;
    disabled?: boolean;  // <- optional on all
};

const OUTPUT_OPTIONS = [
    { id: 'mapEx', label: 'WaferMapEx' },
    { id: 'bin', label: 'BinMap' },
    { id: 'HEX', label: 'HexMap' },
    { id: 'image', label: 'Image (TODO)', disabled: true },
] as const satisfies readonly OutputOption[];

// Map your DataSourceType to a short stage label shown in the UI
function stageLabel(stage: string | DataSourceType, subStage: string = ''): string {
    switch (stage as DataSourceType) {
        case DataSourceType.Wlbi: return 'WLBI';
        case DataSourceType.CpProber: return 'CP' + subStage;
        case DataSourceType.Aoi: return 'AOI';
        // If you have more, extend here:
        default: return String(stage ?? 'Unknown');
    }
}

const LAYER_PRIORITIES = {
    CP2: 5,
    WLBI: 4,
    CP1: 3,
    CP3: 2,
    AOI: 1,
};

const getLayerPriority = (layerName: string): number => {
    return LAYER_PRIORITIES[layerName as keyof typeof LAYER_PRIORITIES];
};

<<<<<<< HEAD
export const extractAlignmentMarkers = (
  dies: AsciiDie[]
): { x: number; y: number }[] => {
  return dies
    .filter(
      (die) => isSpecialBin(die.bin) && ['S', '*'].includes(die.bin.special)
    )
    .map((die) => ({ x: die.x, y: die.y }));
};
export const calculateOffset = (
  baseMarkers: { x: number; y: number }[],
  targetMarkers: { x: number; y: number }[]
): { dx: number; dy: number } => {
  const baseReference = baseMarkers.length > 0 ? baseMarkers[0] : null;
  const targetReference = targetMarkers.length > 0 ? targetMarkers[0] : null;

  if (!baseReference || !targetReference) return { dx: 0, dy: 0 };

  const dx = baseReference.x - targetReference.x;
  const dy = baseReference.y - targetReference.y;

  if (baseMarkers.length >= 2 && targetMarkers.length >= 2) {
    const dx2 = baseMarkers[1].x - targetMarkers[1].x;
    const dy2 = baseMarkers[1].y - targetMarkers[1].y;
    return {
      dx: Math.round((dx + dx2) / 2),
      dy: Math.round((dy + dy2) / 2),
    };
  }

  return { dx, dy };
=======
const extractAlignmentMarkers = (
    dies: AsciiDie[]
): { x: number; y: number }[] => {
    return dies
        .filter((die) => isSpecialBin(die.bin))
        .map((die) => ({ x: die.x, y: die.y }));
};

const calculateOffset = (
    baseMarkers: { x: number; y: number }[],
    targetMarkers: { x: number; y: number }[]
): { dx: number; dy: number } => {
    if (baseMarkers.length === 0 || targetMarkers.length === 0) {
        return { dx: 0, dy: 0 };
    }

    const sortedBase = [...baseMarkers].sort((a, b) => a.x - b.x);
    const sortedTarget = [...targetMarkers].sort((a, b) => a.x - b.x);
    const hasTwoPoints = sortedBase.length >= 2 && sortedTarget.length >= 2;

    const dx1 = sortedBase[0].x - sortedTarget[0].x;
    const dy1 = sortedBase[0].y - sortedTarget[0].y;
    if (hasTwoPoints) {
        const dx2 = sortedBase[1].x - sortedTarget[1].x;
        const dy2 = sortedBase[1].y - sortedTarget[1].y;
        return {
            dx: Math.round((dx1 + dx2) / 2),
            dy: Math.round((dy1 + dy2) / 2),
        };
    } else {
        return { dx: dx1, dy: dy1 };
    }
>>>>>>> a0ea99e8
};

const applyOffsetToDies = (
    dies: AsciiDie[],
    dx: number,
    dy: number
): AsciiDie[] => {
    return dies.map((die) => ({
        ...die,
        x: die.x + dx,
        y: die.y + dy,
    }));
};

const convertDiesToMap = (dies: AsciiDie[]): string[] => {
    if (dies.length === 0) return [];
    const xs = dies.map((die) => die.x);
    const ys = dies.map((die) => die.y);
    const minX = Math.min(...xs);
    const maxX = Math.max(...xs);
    const minY = Math.min(...ys);
    const maxY = Math.max(...ys);
    const rows: string[][] = Array.from({ length: maxY - minY + 1 }, () =>
        Array(maxX - minX + 1).fill('.')
    );

    dies.forEach((die) => {
        const rowIdx = die.y - minY;
        const colIdx = die.x - minX;

        if (
            rowIdx < 0 ||
            rowIdx >= rows.length ||
            colIdx < 0 ||
            colIdx >= rows[rowIdx].length
        ) {
            return;
        }

        if (isNumberBin(die.bin)) {
            rows[rowIdx][colIdx] = die.bin.number.toString();
        } else if (isSpecialBin(die.bin)) {
            if (!['.', 'S', '*'].includes(die.bin.special)) {
                rows[rowIdx][colIdx] = die.bin.special;
            }
        }
    });

    return rows.map((row) => row.join(''));
};

const mergeDiesWithPriority = (
    allDies: AsciiDie[][],
    layerNames: string[]
): AsciiDie[] => {
    const dieMap = new Map<string, { die: AsciiDie; priority: number }>();

    allDies.forEach((dies, index) => {
        const layerName = layerNames[index];
        const currentPriority = getLayerPriority(layerName);

        dies.forEach((die) => {
            let isSkipSpecial = false;
            if (isSpecialBin(die.bin)) {
                isSkipSpecial = ['.', 'S', '*'].includes(die.bin.special);
            }
            if (isSkipSpecial) return;

            const key = `${die.x},${die.y}`;
            const existing = dieMap.get(key);
            if (!existing) {
                dieMap.set(key, { die, priority: currentPriority });
                return;
            }
            const existingPriority = existing.priority;
            if (currentPriority > existingPriority) {
                dieMap.set(key, { die, priority: currentPriority });
            } else if (currentPriority < existingPriority) {
                let isExistingBin1 = false;
                if (isNumberBin(existing.die.bin)) {
                    isExistingBin1 = existing.die.bin.number === 1;
                }
                if (isExistingBin1) {
                    dieMap.set(key, { die, priority: currentPriority });
                }
            }
        });
    });
    return Array.from(dieMap.values()).map((item) => item.die);
};

export default function WaferStacking() {
    const [selectedLayers, setSelectedLayers] = useState<string[]>([]);
    const [tasks, setTasks] = useState<string[][]>([]);
    const [processing, setProcessing] = useState(false);
    const [result, setResult] = useState<string | null>(null);
    const [debugInfo, setDebugInfo] = useState<string | null>(null);
    const [combinedHeaders, setCombinedHeaders] = useState<
        Record<string, string>
    >({});

    const mergeHeader = (newHeader: Record<string, string>) => {
        setCombinedHeaders((prev) => {
            const merged = { ...prev };
            Object.entries(newHeader).forEach(([key, value]) => {
                if (!(key in merged)) {
                    merged[key] = value;
                }
            });
            return merged;
        });
    };

    const extractWaferHeader = (wafer: Wafer): Record<string, string> => ({
        Operator: wafer.operator,
        'Device Name': wafer.device,
        'Lot No.': wafer.lotId,
        'Wafer ID': wafer.waferId,
        'Measurement Time': wafer.measTime,
        'Gross Die': wafer.grossDie.toString(),
        'Pass Die': wafer.passDie.toString(),
        'Fail Die': wafer.failDie.toString(),
        Yield: wafer.totalYield.toString(),
        Notch: wafer.notch,
    });

    const extractMapDataHeader = (mapData: MapData): Record<string, string> => ({
        'Device Name': mapData.deviceName || 'Unknown',
        'Lot No.': mapData.lotNo || 'Unknown',
        'Wafer ID': mapData.waferId || 'Unknown',
        'Wafer Size': mapData.waferSize || 'Unknown',
        'Dice SizeX': mapData.diceSizeX ? mapData.diceSizeX.toString() : '0',
        'Dice SizeY': mapData.diceSizeY ? mapData.diceSizeY.toString() : '0',
        'Flat/Notch': mapData.flatNotch || 'Unknown',
        'Total Tested': mapData.totalTested ? mapData.totalTested.toString() : '0',
        'Total Pass': mapData.totalPass ? mapData.totalPass.toString() : '0',
        'Total Fail': mapData.totalFail ? mapData.totalFail.toString() : '0',
        Yield: mapData.yieldPercent ? mapData.yieldPercent.toString() : '0',
    });
<<<<<<< HEAD
  };

  const extractWaferHeader = (wafer: Wafer): Record<string, string> => ({
    Operator: wafer.operator,
    'Device Name': wafer.device,
    'Lot No.': wafer.lotId,
    'Wafer ID': wafer.waferId,
    'Measurement Time': wafer.measTime,
    'Gross Die': wafer.grossDie.toString(),
    'Pass Die': wafer.passDie.toString(),
    'Fail Die': wafer.failDie.toString(),
    Yield: wafer.totalYield.toString(),
    Notch: wafer.notch,
  });

  const extractMapDataHeader = (mapData: MapData): Record<string, string> => ({
    'Device Name': mapData.deviceName || 'Unknown',
    'Lot No.': mapData.lotNo || 'Unknown',
    'Wafer ID': mapData.waferId || 'Unknown',
    'Wafer Size': mapData.waferSize || 'Unknown',
    'Dice SizeX': mapData.diceSizeX ? mapData.diceSizeX.toString() : '0',
    'Dice SizeY': mapData.diceSizeY ? mapData.diceSizeY.toString() : '0',
    'Flat/Notch': mapData.flatNotch || 'Unknown',
    'Total Tested': mapData.totalTested ? mapData.totalTested.toString() : '0',
    'Total Pass': mapData.totalPass ? mapData.totalPass.toString() : '0',
    'Total Fail': mapData.totalFail ? mapData.totalFail.toString() : '0',
    Yield: mapData.yieldPercent ? mapData.yieldPercent.toString() : '0',
  });

  /**
   * 转换叠图结果为MapData类型（用于mapEx格式输出）
   */
  const convertToMapData = (
    mapData: string[],
    stats: Statistics,
    header: Record<string, string>
  ): MapData => ({
    deviceName: header?.['Device Name'] || 'Unknown',
    lotNo: header?.['Lot No.'] || 'Unknown',
    waferId: header?.['Wafer ID'] || 'Unknown',
    waferSize: header?.['Wafer Size'] || '6',
    diceSizeX: header?.['Dice SizeX'] ? parseFloat(header['Dice SizeX']) : 0,
    diceSizeY: header?.['Dice SizeY'] ? parseFloat(header['Dice SizeY']) : 0,
    flatNotch: header?.['Flat/Notch'] || 'Unknown',
    mapColumns: mapData[0]?.length || 0,
    mapRows: mapData.length || 0,
    totalTested: stats.totalTested || 0,
    totalPass: stats.totalPass || 0,
    totalFail: stats.totalFail || 0,
    yieldPercent: stats.yieldPercentage || 0,
    map: {
      raw: mapData,
      dies: mapData.flatMap((row, y) =>
        row.split('').map((char, x) => ({
          x: Number.isFinite(x) ? x : 0,
          y: Number.isFinite(y) ? y : 0,
          bin:
            char === '.'
              ? { special: '.' }
              : {
                  number: Number.isFinite(parseInt(char, 10))
                    ? parseInt(char, 10)
                    : 0,
                },
        }))
      ),
    },
  });

  /**
   * 转换叠图结果为BinMapData类型（用于bin格式输出）
   */
  const convertToBinMapData = (
    mergedDies: AsciiDie[],
    header?: Record<string, string>
  ): BinMapData => {
    const map: WaferMapDie[] = mergedDies
      .filter((die) => isNumberBin(die.bin))
      .map((die) => ({
        x: die.x - 1,
        y: die.y,
        bin: die.bin,
        reserved: 0,
      }));
    const binCounts: Record<number, number> = {};
    map.forEach((die) => {
      if (isNumberBin(die.bin)) {
        const binNum = die.bin.number;
        binCounts[binNum] = (binCounts[binNum] || 0) + 1;
      }
=======

    /**
     * 转换叠图结果为MapData类型（用于mapEx格式输出）
     */
    const convertToMapData = (
        mapData: string[],
        stats: Statistics,
        header: Record<string, string>
    ): MapData => ({
        deviceName: header?.['Device Name'] || 'Unknown',
        lotNo: header?.['Lot No.'] || 'Unknown',
        waferId: header?.['Wafer ID'] || 'Unknown',
        waferSize: header?.['Wafer Size'] || '6',
        diceSizeX: header?.['Dice SizeX'] ? parseFloat(header['Dice SizeX']) : 0,
        diceSizeY: header?.['Dice SizeY'] ? parseFloat(header['Dice SizeY']) : 0,
        flatNotch: header?.['Flat/Notch'] || 'Unknown',
        mapColumns: mapData[0]?.length || 0,
        mapRows: mapData.length || 0,
        totalTested: stats.totalTested || 0,
        totalPass: stats.totalPass || 0,
        totalFail: stats.totalFail || 0,
        yieldPercent: stats.yieldPercentage || 0,
        map: {
            raw: mapData,
            dies: mapData.flatMap((row, y) =>
                row.split('').map((char, x) => ({
                    x,
                    y,
                    bin: char === '.' ? { special: '.' } : { number: parseInt(char, 10) },
                }))
            ),
        },
>>>>>>> a0ea99e8
    });

    /**
     * 转换叠图结果为BinMapData类型（用于bin格式输出）
     */
    const convertToBinMapData = (
        mergedDies: AsciiDie[],
        header?: Record<string, string>
    ): BinMapData => {
        const map: WaferMapDie[] = mergedDies
            .filter((die) => isNumberBin(die.bin))
            .map((die) => ({
                x: die.x - 1,
                y: die.y,
                bin: die.bin,
                reserved: 0,
            }));
        const binCounts: Record<number, number> = {};
        map.forEach((die) => {
            if (isNumberBin(die.bin)) {
                const binNum = die.bin.number;
                binCounts[binNum] = (binCounts[binNum] || 0) + 1;
            }
        });

        const bins: BinCountEntry[] = Object.entries(binCounts)
            .map(([bin, count]) => ({ bin: parseInt(bin, 10), count }))
            .sort((a, b) => a.bin - b.bin);

        return {
            waferType: header?.['WaferType'] ? parseInt(header['WaferType']) : 0,
            dut: header?.['DUT'] ? parseInt(header['DUT']) : 0,
            mode: header?.['Mode'] ? parseInt(header['DUT']) : 0,
            product: header?.['Device Name'] || 'Unknown',
            waferLots: header?.['Lot No.'] || 'Unknown',
            waferNo: header?.['Wafer ID'] || 'Unknown',
            waferSize: header?.['Wafer Size'] ? parseFloat(header['Wafer Size']) : 0,
            indexX: header?.['Dice SizeX'] ? parseFloat(header['Dice SizeX']) : 0,
            indexY: header?.['Dice SizeY'] ? parseFloat(header['Dice SizeY']) : 0,
            map: map,
            bins: bins,
        };
    };

    /**
     * 转换叠图结果为HexMapData类型（用于HEX格式输出）
     */
    const convertToHexMapData = (
        mapData: string[],
        header?: Record<string, string>
    ): HexMapData => {
        const validMapData =
            mapData.length === 0 || mapData.every((row) => row.length === 0)
                ? ['0']
                : mapData;

        const letterToNumber = {
            A: 10,
            B: 11,
            C: 12,
            D: 13,
            E: 14,
            F: 15,
            G: 16,
            H: 17,
            I: 18,
            J: 19,
        };
        const grid: HexMap['grid'] = validMapData.map((row) =>
            row.split('').map((char) => {
                if (char === '.') return null;
                if (char.match(/[a-zA-Z]/)) {
                    const upperChar = char.toUpperCase();
                    return letterToNumber[upperChar as keyof typeof letterToNumber] || 99;
                }
                if (char.match(/\d/)) return parseInt(char, 10);
                return null;
            })
        );

        const dies = validMapData
            .flatMap((row, y) =>
                row.split('').map((char, x) => ({
                    x,
                    y,
                    bin: char === '.' ? { special: '.' } : { number: parseInt(char, 10) },
                }))
            )
            .filter((die) => isNumberBin(die.bin));

        return {
            header: {
                device: header?.['Device Name'] || 'Unknown',
                lot: header?.['Lot No.'] || 'Unknown',
                wafer: header?.['Wafer ID'] || 'Unknown',
                rowCt: validMapData.length > 0 ? validMapData.length : 1,
                colCt: validMapData[0]?.length > 0 ? validMapData[0].length : 1,
                refpx: 1,
                refpy: 28,
                dutMs: 'MM',
                xDies: !isNaN(parseFloat(header?.['Dice SizeX'] || '0'))
                    ? parseFloat(header?.['Dice SizeX'] || '0') / 1000
                    : 0,
                yDies: !isNaN(parseFloat(header?.['Dice SizeY'] || '0'))
                    ? parseFloat(header?.['Dice SizeY'] || '0') / 1000
                    : 0,
            },
            map: { raw: validMapData, grid, dies },
        };
    };
    const processMapping = async () => {
        setProcessing(true);
        setResult(null);
        setDebugInfo(null);

        try {
            const sortedLayers = selectedLayers.sort(
                (a, b) => getLayerPriority(b) - getLayerPriority(a)
            );

            await createOutputDirectories(Object.values(outputFormats));
            const headers: Record<string, string>[] = [];
            const originalDiesList: AsciiDie[][] = [];
            const formatNamesList: string[] = [];
            let cp1Header: Record<string, string> = {};
            const tempCombinedHeaders: Record<string, string> = {
                ...combinedHeaders,
            };
            for (const formatName of sortedLayers) {
                const filePath = inputFormats[formatName as keyof typeof inputFormats];
                if (!filePath) continue;

                let content: BinMapData | MapData | Wafer | null = null;
                let header: Record<string, string> = {};
                let dies: AsciiDie[] = [];

                if (['CP1', 'CP2', 'AOI'].includes(formatName)) {
                    content = await parseWaferMapEx(filePath);
                    console.log(`读取文件内容 (${formatName}):`, content.map);
                    if (content && content.map.dies) {
                        header = extractMapDataHeader(content);
                        dies = content.map.dies;
                        if (formatName === 'CP1') {
                            cp1Header = { ...header };
                        }
                    }
                } else if (formatName === 'CP3') {
                    content = await invokeParseWafer(filePath);
                    console.log(`读取文件内容 (${formatName}):`, content.map.dies);
                    if (content && content.map.dies) {
                        header = extractWaferHeader(content);
                        dies = content.map.dies;
                    }
                } else if (formatName === 'WLBI') {
                    content = await parseWaferMap(filePath);
                    console.log(`读取文件内容 (${formatName}):`, content.map);
                    if (content && content.map) {
                        dies = content.map.map((die) => {
                            if (isNumberBin(die.bin) && die.bin.number === 257) {
                                return {
                                    ...die,
                                    bin: { special: '*' },
                                };
                            }
                            return die;
                        });
                    }
                }
                if (!content || dies.length === 0) continue;

                Object.entries(header).forEach(([key, value]) => {
                    if (!(key in tempCombinedHeaders)) {
                        tempCombinedHeaders[key] = value;
                    }
                });
                mergeHeader(header);
                originalDiesList.push(dies);
                formatNamesList.push(formatName);
                headers.push(header);
            }

            if (originalDiesList.length === 0) {
                throw new Error('没有有效的地图数据可供处理');
            }

            const alignedDiesList: AsciiDie[][] = [];

            const baseDies = originalDiesList[0];
            const baseMarkers = extractAlignmentMarkers(baseDies);
            alignedDiesList.push(baseDies);

            for (let i = 1; i < originalDiesList.length; i++) {
                const currentDies = originalDiesList[i];
                const currentMarkers = extractAlignmentMarkers(currentDies);
                const { dx, dy } = calculateOffset(baseMarkers, currentMarkers);
                console.log(
                    `地图 ${formatNamesList[i]} 相对于基准地图的偏移: dx=${dx}, dy=${dy}`
                );
                const alignedDies = applyOffsetToDies(currentDies, dx, dy);
                alignedDiesList.push(alignedDies);
            }

            const mergedDies = mergeDiesWithPriority(
                alignedDiesList,
                formatNamesList
            );
            const overlayedMap = convertDiesToMap(mergedDies);
            console.log('叠合后的地图数据:', overlayedMap);
            const stats: Statistics = calculateStats(overlayedMap);
            const debug = [
                `叠合完成，总数字bin数量: ${mergedDies.length}`,
                `图层优先级顺序: ${sortedLayers
                    .map((l) => `${l}(${getLayerPriority(l)})`)
                    .join(' > ')}`,
            ];
            setDebugInfo(debug.join('\n'));

            await saveDebugFile(debug, formatNamesList, stats);
            const useHeader = {
                ...tempCombinedHeaders,
                ...(cp1Header || headers[0] || {}),
            };

            console.log(overlayedMap);

            // 导出mapEx格式
            const mapExData = convertToMapData(overlayedMap, stats, useHeader);
            console.log('mapExData:', mapExData);
            const mapExPath = await join(
                outputFormats['mapEx'],
                `${baseFileName}_overlayed.mapEx`
            );
            console.log('mapExPath:', mapExPath);

            await exportWaferMapData(mapExData, mapExPath);

            // 导出HEX格式
            const hexData = convertToHexMapData(overlayedMap, useHeader);
            const hexPath = await join(
                outputFormats['HEX'],
                `${baseFileName}_overlayed.hex`
            );
            await exportWaferHex(hexData, hexPath);

            // 导出bin格式
            const binData = convertToBinMapData(mergedDies, useHeader);
            const binPath = await join(
                outputFormats['bin'],
                `${baseFileName}_overlayed.bin`
            );
            await exportWaferBin(binData, binPath);

            setResult('叠图完成！');
            infoToast({ title: '成功', message: '叠图处理已完成' });
        } catch (error) {
            console.error('处理失败:', error);
            setResult(
                `处理失败: ${error instanceof Error ? error.message : String(error)}`
            );
        } finally {
            setProcessing(false);
        }
    };

<<<<<<< HEAD
    const dies = validMapData
      .flatMap((row, y) =>
        row.split('').map((char, x) => ({
          x: Number.isFinite(x) ? x : 0,
          y: Number.isFinite(y) ? y : 0,
          bin:
            char === '.'
              ? { special: '.' }
              : {
                  number: Number.isFinite(parseInt(char, 10))
                    ? parseInt(char, 10)
                    : 0,
                },
        }))
      )
      .filter((die) => isNumberBin(die.bin));

    return {
      header: {
        device: header?.['Device Name'] || 'Unknown',
        lot: header?.['Lot No.'] || 'Unknown',
        wafer: header?.['Wafer ID'] || 'Unknown',
        rowCt: validMapData.length > 0 ? validMapData.length : 1,
        colCt: validMapData[0]?.length > 0 ? validMapData[0].length : 1,
        refpx: 1,
        refpy: 28,
        dutMs: 'MM',
        xDies: !isNaN(parseFloat(header?.['Dice SizeX'] || '0'))
          ? parseFloat(header?.['Dice SizeX'] || '0') / 1000
          : 0,
        yDies: !isNaN(parseFloat(header?.['Dice SizeY'] || '0'))
          ? parseFloat(header?.['Dice SizeY'] || '0') / 1000
          : 0,
      },
      map: { raw: validMapData, grid, dies },
=======
    /**
     * 添加任务到批量处理列表
     */
    const handleAddTask = () => {
        setTasks((prev) => [...prev]);
>>>>>>> a0ea99e8
    };

    /**
     * 批量处理任务
     */
    const handleBatchProcess = () => {
        alert(`Processing ${tasks.length} tasks`);
        setTasks([]);
    };

    useEffect(() => {
        // console.debug(debugInfo);
    }, [debugInfo]);

    // =========================================================================

    const [selectedOutputs, setSelectedOutputs] = useState<OutputId[]>(['mapEx', 'HEX', 'bin']);
    const [outputDir, setOutputDir] = useState<string>(''); // empty = use default dirs in config

    const job = useAppSelector(s => s.stackingJob);
    const {
        oemProductId: jobOemId,
        productId: jobProductId,
        batchId: jobBatchId,
        waferId: jobWaferId,
        subId: jobSubId,
        waferSubstrate: jobSubstrate,
        waferMaps: jobWaferMaps,
    } = job;

    const selectableLayers = useMemo(() => {
        type Item = {
            value: string;        // unique key for Checkbox value
            label: string;        // main label
            disabled?: boolean;   // WLBI disabled
            tooltip?: string;     // optional tooltip
        };
        const items: Item[] = [];

        // Substrate (if present)
        if (jobSubstrate) {
            const subId = jobSubstrate.sub_id || jobSubId || '—';
            items.push({
                value: `substrate:${subId}`,
                label: `Substrate / ${subId}`,
            });
        }

<<<<<<< HEAD
        Object.entries(header).forEach(([key, value]) => {
          if (!(key in tempCombinedHeaders)) {
            tempCombinedHeaders[key] = value;
          }
        });
        mergeHeader(header);
        originalDiesList.push(dies);
        formatNamesList.push(formatName);
        headers.push(header);
      }

      if (originalDiesList.length === 0) {
        throw new Error('没有有效的地图数据可供处理');
      }

      const alignedDiesList: AsciiDie[][] = [];

      const highestPriorityLayerIndex = 0;
      const baseDies = originalDiesList[highestPriorityLayerIndex];
      const baseMarkers = extractAlignmentMarkers(baseDies).sort(
        (a, b) => a.y - b.y || a.x - b.x
      ); 

      alignedDiesList.push(baseDies);

      for (let i = 1; i < originalDiesList.length; i++) {
        const currentDies = originalDiesList[i];
        const currentMarkers = extractAlignmentMarkers(currentDies);
        const { dx, dy } = calculateOffset(baseMarkers, currentMarkers);
        console.log(
          `地图 ${formatNamesList[i]} 相对于基准地图的偏移: dx=${dx}, dy=${dy}`
        );
        const alignedDies = applyOffsetToDies(currentDies, dx, dy);
        alignedDiesList.push(alignedDies);
        console.log(`===== 第 ${i + 1} 轮叠图  对齐后 =====`);
        console.log(convertDiesToMap(alignedDies));
        const currentMerged = mergeDiesWithPriority(
          alignedDiesList.slice(0, i + 1),
          formatNamesList.slice(0, i + 1)
        );
        console.log(`===== 第 ${i + 1} 轮叠图合并结果 =====`);
        console.log(convertDiesToMap(currentMerged));
      }

      const mergedDies = mergeDiesWithPriority(
        alignedDiesList,
        formatNamesList
      );
      const overlayedMap = convertDiesToMap(mergedDies);
      console.log('叠合后的地图数据:', overlayedMap);
      const stats: Statistics = calculateStats(overlayedMap);
      const debug = [
        `叠合完成，总数字bin数量: ${mergedDies.length}`,
        `图层优先级顺序: ${sortedLayers
          .map((l) => `${l}(${getLayerPriority(l)})`)
          .join(' > ')}`,
      ];
      setDebugInfo(debug.join('\n'));

      await saveDebugFile(debug, formatNamesList, stats);
      const useHeader = {
        ...tempCombinedHeaders,
        ...(cp1Header || headers[0] || {}),
      };

      console.log(overlayedMap);

      // 导出mapEx格式
      const mapExData = convertToMapData(overlayedMap, stats, useHeader);
      console.log('mapExData:', mapExData);
      const mapExPath = await join(
        outputFormats['mapEx'],
        `${baseFileName}_overlayed.mapEx`
      );
      console.log('mapExPath:', mapExPath);

      await exportWaferMapData(mapExData, mapExPath);

      // 导出HEX格式
      const hexData = convertToHexMapData(overlayedMap, useHeader);
      const hexPath = await join(
        outputFormats['HEX'],
        `${baseFileName}_overlayed.hex`
      );
      await exportWaferHex(hexData, hexPath);

      // 导出bin格式
      const binData = convertToBinMapData(mergedDies, useHeader);
      const binPath = await join(
        outputFormats['bin'],
        `${baseFileName}_overlayed.bin`
      );
      await exportWaferBin(binData, binPath);

      setResult('叠图完成！');
      infoToast({ title: '成功', message: '叠图处理已完成' });
    } catch (error) {
      console.error('处理失败:', error);
      setResult(
        `处理失败: ${error instanceof Error ? error.message : String(error)}`
      );
    } finally {
      setProcessing(false);
    }
  };

  /**
   * 添加任务到批量处理列表
   */
  const handleAddTask = () => {
    setTasks((prev) => [...prev]);
  };

  /**
   * 批量处理任务
   */
  const handleBatchProcess = () => {
    alert(`Processing ${tasks.length} tasks`);
    setTasks([]);
  };

  useEffect(() => {
    // console.debug(debugInfo);
  }, [debugInfo]);

  return (
    <Group grow>
      <Container fluid p='md'>
        <Stack gap='md'>
          <Title order={1}>晶圆叠图</Title>

          <Group justify='space-between' align='center'>
            <Title order={2}>工艺路线</Title>
            <Switch
              label='显示工艺路线'
              checked={showRoute}
              onChange={(event) => setShowRoute(event.currentTarget.checked)}
            />
          </Group>

          {showRoute && <ProcessRouteStepper demoMode />}

          <Divider
            my='md'
            label='叠图处理区 (已忽略WLBI格式)'
            labelPosition='center'
          />

          <Group align='flex-start' grow>
            {/* 左侧：参数设置区 */}
            <Stack w='50%' gap='sm'>
              <Switch
                label='显示叠图示意图'
                checked={showDiagram}
                onChange={(event) =>
                  setShowDiagram(event.currentTarget.checked)
                }
              />
              {showDiagram && (
                <Paper shadow='xs' p='sm' h={200}>
                  <Box
                    bg='gray.1'
                    h='100%'
                    style={{ border: '1px dashed #ccc' }}
                  >
                    <Text ta='center' pt='xl'>
                      [ThreeJS 叠图 + 缺陷示意图]
                    </Text>
                  </Box>
                </Paper>
              )}

              <Checkbox.Group
                label='选择叠图层 (WLBI将被自动忽略)'
                value={selectedLayers}
                onChange={setSelectedLayers}
              >
                <Stack gap='xs' mt='sm'>
                  {allLayers.map((layer) => (
                    <Tooltip
                      key={layer}
                      label={`优先级: ${getLayerPriority(layer)}级`}
                      position='right'
                    >
                      <Checkbox value={layer} label={layer} />
                    </Tooltip>
                  ))}
                </Stack>
              </Checkbox.Group>

              <Group mt='md'>
                <Button
                  onClick={processMapping}
                  loading={processing}
                  leftSection={processing ? <IconRefresh size={16} /> : null}
                >
                  立刻处理
                </Button>
                <Button onClick={handleAddTask}>添加任务</Button>
              </Group>
            </Stack>
=======
        // Wafer maps
        for (const wm of jobWaferMaps) {
            // const stage = stageLabel(wm.stage, wm.sub_stage);
            const stage = stageLabel(wm.stage);
            const subStage = wm.sub_stage ? ` / ${wm.sub_stage}` : '';
            const retest = ` / Retest ${wm.retest_count ?? 0}`;
            const id = wm.idx != null
                ? `map:${wm.idx}`
                : `map:${wm.product_id}|${wm.batch_id}|${wm.wafer_id}|${wm.stage}`; // fallback key

            items.push({
                value: id,
                label: `${stage}${subStage}${retest}`
            });
        }
>>>>>>> a0ea99e8

        return items;
    }, [jobSubstrate, jobSubId, jobWaferMaps]);

    return (
        <Container fluid p='md'>
            <Stack gap='md'>
                <Title order={1}>晶圆叠图</Title>

                <Divider />

                {job && jobSubstrate ? <>
                    <Title order={4}>当前Wafer数据</Title>
                    <SimpleGrid cols={{ base: 1, sm: 2, lg: 3 }} spacing="md">
                        {jobWaferMaps.map((r, i) => (
                            <WaferFileMetadataCard key={`${r.idx}-${i}`} data={toWaferFileMetadata(r)} />
                        ))}
                        {jobSubstrate &&
                            <ExcelMetadataCard
                                data={{
                                    ...jobSubstrate,
                                    type: ExcelType.DefectList,
                                    stage: DataSourceType.Substrate,
                                    filePath: jobSubstrate.file_path,
                                    lastModified: 0
                                }} />
                        }
                    </SimpleGrid>
                </> : <Text>先前往数据库选择一个有效的数据集</Text>}

                <Divider />

                <Group align='flex-start' grow>
                    <Stack w='50%' gap='sm'>
                        <Checkbox.Group
                            label='选择叠图层 (阶段/工序/复测)'
                            value={selectedLayers}
                            onChange={setSelectedLayers}
                        >
                            <Stack gap='xs' mt='sm'>
                                {selectableLayers.length === 0 ? (
                                    <Text c="dimmed">暂无可选图层，请先在数据库选择数据</Text>
                                ) : (
                                    selectableLayers.map((item) => (
                                        <Tooltip key={item.value} label={item.tooltip} position='right' disabled={!item.tooltip}>
                                            <Checkbox value={item.value} label={item.label} disabled={item.disabled} />
                                        </Tooltip>
                                    ))
                                )}
                            </Stack>
                        </Checkbox.Group>

                        <Group mt='md'>
                            <Button
                                onClick={processMapping}
                                loading={processing}
                                leftSection={processing ? <IconRefresh size={16} /> : null}
                            >
                                立刻处理
                            </Button>
                        </Group>
                    </Stack>

                    {/* 右侧：任务列表区 */}
                    <Stack w='50%' gap='sm'>
                        <Title order={3}>待处理任务</Title>
                        <ScrollArea h={200}>
                            <Stack gap='xs'>
                                {tasks.length === 0 ? (
                                    <Text c='dimmed'>暂无任务</Text>
                                ) : (
                                    tasks.map((task, idx) => (
                                        <Paper key={idx} shadow='xs' p='xs' radius='sm'>
                                            <Text size='sm'>
                                                任务 {idx + 1}: {task.join(', ')}
                                            </Text>
                                        </Paper>
                                    ))
                                )}
                            </Stack>
                        </ScrollArea>
                        <Button
                            onClick={handleBatchProcess}
                            disabled={tasks.length === 0}
                        >
                            批量处理
                        </Button>
                    </Stack>
                </Group>

                {result !== null && (
                    <Alert
                        title='处理结果'
                        withCloseButton
                        onClose={() => setResult(null)}
                    >
                        <Button
                            mt='md'
                            leftSection={<IconDownload size={16} />}
                            onClick={() =>
                                infoToast({ title: '提示', message: '文件已保存到输出目录' })
                            }
                        >
                            下载结果
                        </Button>
                    </Alert>
                )}

                <Divider />

                <Title order={2}>输出设置</Title>
                <Stack>
                    {/* Output format checkboxes */}
                    <Checkbox.Group
                        label="选择导出格式"
                        value={selectedOutputs}
                        onChange={(vals) => setSelectedOutputs(vals as OutputId[])}
                    >
                        <Group gap="md" mt="xs">
                            {OUTPUT_OPTIONS.map(opt => (
                                <Checkbox
                                    key={opt.id}
                                    value={opt.id}
                                    label={opt.label}
                                    disabled={('disabled' in opt) ? (opt as any).disabled : false}
                                />
                            ))}
                        </Group>
                    </Checkbox.Group>

                    {/* Path selector */}
                    <Group align="end" grow>
                        <PathPicker
                            label="输出目录"
                            placeholder="使用默认输出目录（由配置控制）"
                            value={outputDir}
                            onChange={(e) => setOutputDir(e)}
                            readOnly
                        />
                        <Button
                            color="blue"
                            leftSection={processing ? <IconRefresh size={16} /> : <IconDownload size={16} />}
                            loading={processing}
                            onClick={processMapping}
                            disabled={selectedOutputs.length === 0}
                        >
                            导出
                        </Button>
                    </Group>
                </Stack>
            </Stack>
        </Container>
    );
}<|MERGE_RESOLUTION|>--- conflicted
+++ resolved
@@ -1,787 +1,302 @@
-import { useEffect, useState, useMemo } from 'react';
+import { useState, useMemo } from 'react';
 import { IconDownload, IconRefresh } from '@tabler/icons-react';
 import { infoToast } from '@/components/Toaster';
+import { LayerMeta } from './priority';
 import {
-    Title,
-    Group,
-    Container,
-    Stack,
-    Checkbox,
-    Button,
-    ScrollArea,
-    Text,
-    Paper,
-    Alert,
-    Tooltip,
-    SimpleGrid,
-    Divider,
+  Title,
+  Group,
+  Container,
+  Stack,
+  Checkbox,
+  Button,
+  ScrollArea,
+  Text,
+  Paper,
+  Alert,
+  Tooltip,
+  SimpleGrid,
+  Divider,
 } from '@mantine/core';
 import { join } from '@tauri-apps/api/path';
-
-import { inputFormats, outputFormats, baseFileName } from './config';
+import { mkdir } from '@tauri-apps/plugin-fs';
 import { Statistics } from './types';
-import { createOutputDirectories } from './fileHandlers';
-import { calculateStats } from './overlayLogic';
-import { saveDebugFile } from './formatHandlers';
 import {
-    exportWaferHex,
-    exportWaferMapData,
-    exportWaferBin,
-    invokeParseWafer,
-    parseWaferMapEx,
-    parseWaferMap,
+  exportWaferHex,
+  exportWaferMapData,
+  exportWaferBin,
+  invokeParseWafer,
+  parseWaferMapEx,
+  parseWaferMap,
 } from '@/api/tauri/wafer';
-import {
-    MapData,
-    BinMapData,
-    HexMapData,
-    AsciiDie,
-    WaferMapDie,
-    BinCountEntry,
-    HexMap,
-    Wafer,
-    isSpecialBin,
-    isNumberBin,
-} from '@/types/ipc';
+import { MapData, BinMapData, AsciiDie, Wafer, isNumberBin } from '@/types/ipc';
 import { useAppSelector } from '@/hooks';
 import { ExcelType } from '@/types/wafer';
 import { DataSourceType } from '@/types/dataSource';
-import { ExcelMetadataCard, WaferFileMetadataCard } from '@/components/MetadataCard';
+import {
+  ExcelMetadataCard,
+  WaferFileMetadataCard,
+} from '@/components/MetadataCard';
 import { toWaferFileMetadata } from '@/types/helpers';
 import { PathPicker } from '@/components';
-
+import {
+  getLayerPriority,
+  extractAlignmentMarkers,
+  calculateOffset,
+  createEmptyAsciiMap,
+  fillLayerToAsciiMap,
+  removeEmptyRowsAndCols,
+  mapToMergedDies,
+  calculateStats,
+  applyOffsetToAsciiMap,
+  extractWaferHeader,
+  extractMapDataHeader,
+  convertToMapData,
+  convertToBinMapData,
+  convertToHexMapData,
+} from './waferAlgorithm';
 type OutputId = 'mapEx' | 'bin' | 'HEX' | 'image';
 
 type OutputOption = {
-    id: OutputId;
-    label: string;
-    disabled?: boolean;  // <- optional on all
+  id: OutputId;
+  label: string;
+  disabled?: boolean; // <- optional on all
 };
 
 const OUTPUT_OPTIONS = [
-    { id: 'mapEx', label: 'WaferMapEx' },
-    { id: 'bin', label: 'BinMap' },
-    { id: 'HEX', label: 'HexMap' },
-    { id: 'image', label: 'Image (TODO)', disabled: true },
+  { id: 'mapEx', label: 'WaferMapEx' },
+  { id: 'bin', label: 'BinMap' },
+  { id: 'HEX', label: 'HexMap' },
+  { id: 'image', label: 'Image (TODO)', disabled: true },
 ] as const satisfies readonly OutputOption[];
 
 // Map your DataSourceType to a short stage label shown in the UI
-function stageLabel(stage: string | DataSourceType, subStage: string = ''): string {
-    switch (stage as DataSourceType) {
-        case DataSourceType.Wlbi: return 'WLBI';
-        case DataSourceType.CpProber: return 'CP' + subStage;
-        case DataSourceType.Aoi: return 'AOI';
-        // If you have more, extend here:
-        default: return String(stage ?? 'Unknown');
+function stageLabel(
+  stage: string | DataSourceType,
+  subStage: string = ''
+): string {
+  switch (stage as DataSourceType) {
+    case DataSourceType.Wlbi:
+      return 'WLBI';
+    case DataSourceType.CpProber:
+      return 'CP' + subStage;
+    case DataSourceType.Aoi:
+      return 'AOI';
+    // If you have more, extend here:
+    default:
+      return String(stage ?? 'Unknown');
+  }
+}
+
+export default function WaferStacking() {
+  const [selectedLayers, setSelectedLayers] = useState<string[]>([]);
+  const [tasks, setTasks] = useState<string[][]>([]);
+  const [processing, setProcessing] = useState(false);
+  const [result, setResult] = useState<string | null>(null);
+  const [debugInfo, setDebugInfo] = useState<string | null>(null);
+  const [combinedHeaders, setCombinedHeaders] = useState<
+    Record<string, string>
+  >({});
+  const [finalOutputDir, setFinalOutputDir] = useState<string>('');
+
+  const job = useAppSelector((s) => s.stackingJob);
+  const {
+    oemProductId: jobOemId,
+    productId: jobProductId,
+    batchId: jobBatchId,
+    waferId: jobWaferId,
+    subId: jobSubId,
+    waferSubstrate: jobSubstrate,
+    waferMaps: jobWaferMaps,
+  } = job;
+
+  const selectableLayers = useMemo(() => {
+    type Item = {
+      value: string; // unique key for Checkbox value
+      label: string; // main label
+      disabled?: boolean; // WLBI disabled
+      tooltip?: string; // optional tooltip
+    };
+    const items: Item[] = [];
+
+    // Substrate (if present)
+    if (jobSubstrate) {
+      const subId = jobSubstrate.sub_id || jobSubId || '—';
+      items.push({
+        value: `substrate:${subId}`,
+        label: `Substrate / ${subId}`,
+      });
     }
-}
-
-const LAYER_PRIORITIES = {
-    CP2: 5,
-    WLBI: 4,
-    CP1: 3,
-    CP3: 2,
-    AOI: 1,
-};
-
-const getLayerPriority = (layerName: string): number => {
-    return LAYER_PRIORITIES[layerName as keyof typeof LAYER_PRIORITIES];
-};
-
-<<<<<<< HEAD
-export const extractAlignmentMarkers = (
-  dies: AsciiDie[]
-): { x: number; y: number }[] => {
-  return dies
-    .filter(
-      (die) => isSpecialBin(die.bin) && ['S', '*'].includes(die.bin.special)
-    )
-    .map((die) => ({ x: die.x, y: die.y }));
-};
-export const calculateOffset = (
-  baseMarkers: { x: number; y: number }[],
-  targetMarkers: { x: number; y: number }[]
-): { dx: number; dy: number } => {
-  const baseReference = baseMarkers.length > 0 ? baseMarkers[0] : null;
-  const targetReference = targetMarkers.length > 0 ? targetMarkers[0] : null;
-
-  if (!baseReference || !targetReference) return { dx: 0, dy: 0 };
-
-  const dx = baseReference.x - targetReference.x;
-  const dy = baseReference.y - targetReference.y;
-
-  if (baseMarkers.length >= 2 && targetMarkers.length >= 2) {
-    const dx2 = baseMarkers[1].x - targetMarkers[1].x;
-    const dy2 = baseMarkers[1].y - targetMarkers[1].y;
-    return {
-      dx: Math.round((dx + dx2) / 2),
-      dy: Math.round((dy + dy2) / 2),
-    };
-  }
-
-  return { dx, dy };
-=======
-const extractAlignmentMarkers = (
-    dies: AsciiDie[]
-): { x: number; y: number }[] => {
-    return dies
-        .filter((die) => isSpecialBin(die.bin))
-        .map((die) => ({ x: die.x, y: die.y }));
-};
-
-const calculateOffset = (
-    baseMarkers: { x: number; y: number }[],
-    targetMarkers: { x: number; y: number }[]
-): { dx: number; dy: number } => {
-    if (baseMarkers.length === 0 || targetMarkers.length === 0) {
-        return { dx: 0, dy: 0 };
+
+    // Wafer maps
+    for (const wm of jobWaferMaps) {
+      // const stage = stageLabel(wm.stage, wm.sub_stage);
+      const stage = stageLabel(wm.stage);
+      const subStage = wm.sub_stage ? ` / ${wm.sub_stage}` : '';
+      const retest = ` / Retest ${wm.retest_count ?? 0}`;
+      const id =
+        wm.idx != null
+          ? `map:${wm.idx}`
+          : `map:${wm.product_id}|${wm.batch_id}|${wm.wafer_id}|${wm.stage}`; // fallback key
+
+      items.push({
+        value: id,
+        label: `${stage}${subStage}${retest}`,
+      });
     }
 
-    const sortedBase = [...baseMarkers].sort((a, b) => a.x - b.x);
-    const sortedTarget = [...targetMarkers].sort((a, b) => a.x - b.x);
-    const hasTwoPoints = sortedBase.length >= 2 && sortedTarget.length >= 2;
-
-    const dx1 = sortedBase[0].x - sortedTarget[0].x;
-    const dy1 = sortedBase[0].y - sortedTarget[0].y;
-    if (hasTwoPoints) {
-        const dx2 = sortedBase[1].x - sortedTarget[1].x;
-        const dy2 = sortedBase[1].y - sortedTarget[1].y;
-        return {
-            dx: Math.round((dx1 + dx2) / 2),
-            dy: Math.round((dy1 + dy2) / 2),
-        };
-    } else {
-        return { dx: dx1, dy: dy1 };
-    }
->>>>>>> a0ea99e8
-};
-
-const applyOffsetToDies = (
-    dies: AsciiDie[],
-    dx: number,
-    dy: number
-): AsciiDie[] => {
-    return dies.map((die) => ({
-        ...die,
-        x: die.x + dx,
-        y: die.y + dy,
-    }));
-};
-
-const convertDiesToMap = (dies: AsciiDie[]): string[] => {
-    if (dies.length === 0) return [];
-    const xs = dies.map((die) => die.x);
-    const ys = dies.map((die) => die.y);
-    const minX = Math.min(...xs);
-    const maxX = Math.max(...xs);
-    const minY = Math.min(...ys);
-    const maxY = Math.max(...ys);
-    const rows: string[][] = Array.from({ length: maxY - minY + 1 }, () =>
-        Array(maxX - minX + 1).fill('.')
-    );
-
-    dies.forEach((die) => {
-        const rowIdx = die.y - minY;
-        const colIdx = die.x - minX;
-
-        if (
-            rowIdx < 0 ||
-            rowIdx >= rows.length ||
-            colIdx < 0 ||
-            colIdx >= rows[rowIdx].length
-        ) {
-            return;
+    return items;
+  }, [jobSubstrate, jobSubId, jobWaferMaps]);
+  const mergeHeader = (newHeader: Record<string, string>) => {
+    setCombinedHeaders((prev) => {
+      const merged = { ...prev };
+      Object.entries(newHeader).forEach(([key, value]) => {
+        if (!(key in merged)) {
+          merged[key] = value;
         }
-
-        if (isNumberBin(die.bin)) {
-            rows[rowIdx][colIdx] = die.bin.number.toString();
-        } else if (isSpecialBin(die.bin)) {
-            if (!['.', 'S', '*'].includes(die.bin.special)) {
-                rows[rowIdx][colIdx] = die.bin.special;
+      });
+      return merged;
+    });
+  };
+
+  const processMapping = async () => {
+    setProcessing(true);
+    setResult(null);
+    setDebugInfo(null);
+    try {
+      const selectedLayerInfo = selectedLayers
+        .map((layerValue) => {
+          const [layerType, id] = layerValue.split(':', 2);
+          if (layerType === 'substrate') {
+            return {
+              layerType: 'substrate' as const,
+              filePath: jobSubstrate?.file_path || '',
+            };
+          } else if (layerType === 'map' && id) {
+            const wm = jobWaferMaps.find(
+              (item) => item.idx === parseInt(id, 10)
+            );
+            return {
+              layerType: 'map' as const,
+              filePath: wm?.file_path || '',
+              stage: wm?.stage as DataSourceType,
+              subStage: wm?.sub_stage || '',
+            };
+          }
+          return null;
+        })
+        .filter(Boolean) as Array<{
+        layerType: 'map' | 'substrate';
+        filePath: string;
+        stage?: DataSourceType;
+        subStage?: string;
+      }>;
+
+      if (selectedLayerInfo.length === 0) {
+        throw new Error('未选择有效图层或图层无文件路径');
+      }
+
+      const sortedLayers = selectedLayerInfo.sort((a, b) => {
+        if (a.layerType !== 'map') return 1;
+        if (b.layerType !== 'map') return -1;
+
+        const getLayerMeta = (item: typeof a): LayerMeta => ({
+          stage: item.stage as DataSourceType,
+          subStage: item.subStage,
+        });
+        const aPriority = getLayerPriority(getLayerMeta(a));
+        const bPriority = getLayerPriority(getLayerMeta(b));
+
+        return bPriority - aPriority;
+      });
+
+      const baseTargetDir = outputDir || finalOutputDir;
+      const outputRootDir = await join(baseTargetDir, '输出文件');
+      try {
+        await mkdir(outputRootDir, { recursive: true });
+        if (outputDir) {
+          setFinalOutputDir(outputRootDir);
+        }
+      } catch (error) {
+        console.error('创建输出目录失败:', error);
+        throw new Error(
+          `无法创建输出目录: ${
+            error instanceof Error ? error.message : String(error)
+          }`
+        );
+      }
+
+      const headers: Record<string, string>[] = [];
+      const originalDiesList: AsciiDie[][] = [];
+      const formatNamesList: string[] = [];
+      let cp1Header: Record<string, string> = {};
+      const tempCombinedHeaders: Record<string, string> = {
+        ...combinedHeaders,
+      };
+
+      for (const layer of sortedLayers) {
+        const { filePath, layerType, stage, subStage } = layer;
+        if (!filePath) continue;
+
+        let content: BinMapData | MapData | Wafer | null = null;
+        let header: Record<string, string> = {};
+        let dies: AsciiDie[] = [];
+        let layerName = 'Unknown';
+
+        if (layerType === 'map' && stage) {
+          layerName =
+            stage === DataSourceType.CpProber
+              ? `CP${subStage || ''}`
+              : stageLabel(stage);
+
+          if (stage === DataSourceType.CpProber) {
+            const cpType = subStage || '1';
+            if (['1', '2'].includes(cpType)) {
+              content = await parseWaferMapEx(filePath);
+              if (content && content.map.dies) {
+                header = extractMapDataHeader(content);
+                dies = content.map.dies;
+                if (cpType === '1') cp1Header = { ...header };
+              }
+            } else if (cpType === '3') {
+              content = await invokeParseWafer(filePath);
+              if (content && content.map.dies) {
+                header = extractWaferHeader(content);
+                dies = content.map.dies;
+              }
             }
+          } else if (stage === DataSourceType.Wlbi) {
+            content = await parseWaferMap(filePath);
+            if (content && content.map) {
+              dies = content.map.map((die) => {
+                if (isNumberBin(die.bin) && die.bin.number === 257) {
+                  return { ...die, bin: { special: '*' } };
+                }
+                return die;
+              });
+            }
+          } else if (stage === DataSourceType.Aoi) {
+            content = await parseWaferMapEx(filePath);
+            if (content && content.map.dies) {
+              header = extractMapDataHeader(content);
+              dies = content.map.dies;
+            }
+          }
         }
-    });
-
-    return rows.map((row) => row.join(''));
-};
-
-const mergeDiesWithPriority = (
-    allDies: AsciiDie[][],
-    layerNames: string[]
-): AsciiDie[] => {
-    const dieMap = new Map<string, { die: AsciiDie; priority: number }>();
-
-    allDies.forEach((dies, index) => {
-        const layerName = layerNames[index];
-        const currentPriority = getLayerPriority(layerName);
-
-        dies.forEach((die) => {
-            let isSkipSpecial = false;
-            if (isSpecialBin(die.bin)) {
-                isSkipSpecial = ['.', 'S', '*'].includes(die.bin.special);
-            }
-            if (isSkipSpecial) return;
-
-            const key = `${die.x},${die.y}`;
-            const existing = dieMap.get(key);
-            if (!existing) {
-                dieMap.set(key, { die, priority: currentPriority });
-                return;
-            }
-            const existingPriority = existing.priority;
-            if (currentPriority > existingPriority) {
-                dieMap.set(key, { die, priority: currentPriority });
-            } else if (currentPriority < existingPriority) {
-                let isExistingBin1 = false;
-                if (isNumberBin(existing.die.bin)) {
-                    isExistingBin1 = existing.die.bin.number === 1;
-                }
-                if (isExistingBin1) {
-                    dieMap.set(key, { die, priority: currentPriority });
-                }
-            }
-        });
-    });
-    return Array.from(dieMap.values()).map((item) => item.die);
-};
-
-export default function WaferStacking() {
-    const [selectedLayers, setSelectedLayers] = useState<string[]>([]);
-    const [tasks, setTasks] = useState<string[][]>([]);
-    const [processing, setProcessing] = useState(false);
-    const [result, setResult] = useState<string | null>(null);
-    const [debugInfo, setDebugInfo] = useState<string | null>(null);
-    const [combinedHeaders, setCombinedHeaders] = useState<
-        Record<string, string>
-    >({});
-
-    const mergeHeader = (newHeader: Record<string, string>) => {
-        setCombinedHeaders((prev) => {
-            const merged = { ...prev };
-            Object.entries(newHeader).forEach(([key, value]) => {
-                if (!(key in merged)) {
-                    merged[key] = value;
-                }
-            });
-            return merged;
-        });
-    };
-
-    const extractWaferHeader = (wafer: Wafer): Record<string, string> => ({
-        Operator: wafer.operator,
-        'Device Name': wafer.device,
-        'Lot No.': wafer.lotId,
-        'Wafer ID': wafer.waferId,
-        'Measurement Time': wafer.measTime,
-        'Gross Die': wafer.grossDie.toString(),
-        'Pass Die': wafer.passDie.toString(),
-        'Fail Die': wafer.failDie.toString(),
-        Yield: wafer.totalYield.toString(),
-        Notch: wafer.notch,
-    });
-
-    const extractMapDataHeader = (mapData: MapData): Record<string, string> => ({
-        'Device Name': mapData.deviceName || 'Unknown',
-        'Lot No.': mapData.lotNo || 'Unknown',
-        'Wafer ID': mapData.waferId || 'Unknown',
-        'Wafer Size': mapData.waferSize || 'Unknown',
-        'Dice SizeX': mapData.diceSizeX ? mapData.diceSizeX.toString() : '0',
-        'Dice SizeY': mapData.diceSizeY ? mapData.diceSizeY.toString() : '0',
-        'Flat/Notch': mapData.flatNotch || 'Unknown',
-        'Total Tested': mapData.totalTested ? mapData.totalTested.toString() : '0',
-        'Total Pass': mapData.totalPass ? mapData.totalPass.toString() : '0',
-        'Total Fail': mapData.totalFail ? mapData.totalFail.toString() : '0',
-        Yield: mapData.yieldPercent ? mapData.yieldPercent.toString() : '0',
-    });
-<<<<<<< HEAD
-  };
-
-  const extractWaferHeader = (wafer: Wafer): Record<string, string> => ({
-    Operator: wafer.operator,
-    'Device Name': wafer.device,
-    'Lot No.': wafer.lotId,
-    'Wafer ID': wafer.waferId,
-    'Measurement Time': wafer.measTime,
-    'Gross Die': wafer.grossDie.toString(),
-    'Pass Die': wafer.passDie.toString(),
-    'Fail Die': wafer.failDie.toString(),
-    Yield: wafer.totalYield.toString(),
-    Notch: wafer.notch,
-  });
-
-  const extractMapDataHeader = (mapData: MapData): Record<string, string> => ({
-    'Device Name': mapData.deviceName || 'Unknown',
-    'Lot No.': mapData.lotNo || 'Unknown',
-    'Wafer ID': mapData.waferId || 'Unknown',
-    'Wafer Size': mapData.waferSize || 'Unknown',
-    'Dice SizeX': mapData.diceSizeX ? mapData.diceSizeX.toString() : '0',
-    'Dice SizeY': mapData.diceSizeY ? mapData.diceSizeY.toString() : '0',
-    'Flat/Notch': mapData.flatNotch || 'Unknown',
-    'Total Tested': mapData.totalTested ? mapData.totalTested.toString() : '0',
-    'Total Pass': mapData.totalPass ? mapData.totalPass.toString() : '0',
-    'Total Fail': mapData.totalFail ? mapData.totalFail.toString() : '0',
-    Yield: mapData.yieldPercent ? mapData.yieldPercent.toString() : '0',
-  });
-
-  /**
-   * 转换叠图结果为MapData类型（用于mapEx格式输出）
-   */
-  const convertToMapData = (
-    mapData: string[],
-    stats: Statistics,
-    header: Record<string, string>
-  ): MapData => ({
-    deviceName: header?.['Device Name'] || 'Unknown',
-    lotNo: header?.['Lot No.'] || 'Unknown',
-    waferId: header?.['Wafer ID'] || 'Unknown',
-    waferSize: header?.['Wafer Size'] || '6',
-    diceSizeX: header?.['Dice SizeX'] ? parseFloat(header['Dice SizeX']) : 0,
-    diceSizeY: header?.['Dice SizeY'] ? parseFloat(header['Dice SizeY']) : 0,
-    flatNotch: header?.['Flat/Notch'] || 'Unknown',
-    mapColumns: mapData[0]?.length || 0,
-    mapRows: mapData.length || 0,
-    totalTested: stats.totalTested || 0,
-    totalPass: stats.totalPass || 0,
-    totalFail: stats.totalFail || 0,
-    yieldPercent: stats.yieldPercentage || 0,
-    map: {
-      raw: mapData,
-      dies: mapData.flatMap((row, y) =>
-        row.split('').map((char, x) => ({
-          x: Number.isFinite(x) ? x : 0,
-          y: Number.isFinite(y) ? y : 0,
-          bin:
-            char === '.'
-              ? { special: '.' }
-              : {
-                  number: Number.isFinite(parseInt(char, 10))
-                    ? parseInt(char, 10)
-                    : 0,
-                },
-        }))
-      ),
-    },
-  });
-
-  /**
-   * 转换叠图结果为BinMapData类型（用于bin格式输出）
-   */
-  const convertToBinMapData = (
-    mergedDies: AsciiDie[],
-    header?: Record<string, string>
-  ): BinMapData => {
-    const map: WaferMapDie[] = mergedDies
-      .filter((die) => isNumberBin(die.bin))
-      .map((die) => ({
-        x: die.x - 1,
-        y: die.y,
-        bin: die.bin,
-        reserved: 0,
-      }));
-    const binCounts: Record<number, number> = {};
-    map.forEach((die) => {
-      if (isNumberBin(die.bin)) {
-        const binNum = die.bin.number;
-        binCounts[binNum] = (binCounts[binNum] || 0) + 1;
-      }
-=======
-
-    /**
-     * 转换叠图结果为MapData类型（用于mapEx格式输出）
-     */
-    const convertToMapData = (
-        mapData: string[],
-        stats: Statistics,
-        header: Record<string, string>
-    ): MapData => ({
-        deviceName: header?.['Device Name'] || 'Unknown',
-        lotNo: header?.['Lot No.'] || 'Unknown',
-        waferId: header?.['Wafer ID'] || 'Unknown',
-        waferSize: header?.['Wafer Size'] || '6',
-        diceSizeX: header?.['Dice SizeX'] ? parseFloat(header['Dice SizeX']) : 0,
-        diceSizeY: header?.['Dice SizeY'] ? parseFloat(header['Dice SizeY']) : 0,
-        flatNotch: header?.['Flat/Notch'] || 'Unknown',
-        mapColumns: mapData[0]?.length || 0,
-        mapRows: mapData.length || 0,
-        totalTested: stats.totalTested || 0,
-        totalPass: stats.totalPass || 0,
-        totalFail: stats.totalFail || 0,
-        yieldPercent: stats.yieldPercentage || 0,
-        map: {
-            raw: mapData,
-            dies: mapData.flatMap((row, y) =>
-                row.split('').map((char, x) => ({
-                    x,
-                    y,
-                    bin: char === '.' ? { special: '.' } : { number: parseInt(char, 10) },
-                }))
-            ),
-        },
->>>>>>> a0ea99e8
-    });
-
-    /**
-     * 转换叠图结果为BinMapData类型（用于bin格式输出）
-     */
-    const convertToBinMapData = (
-        mergedDies: AsciiDie[],
-        header?: Record<string, string>
-    ): BinMapData => {
-        const map: WaferMapDie[] = mergedDies
-            .filter((die) => isNumberBin(die.bin))
-            .map((die) => ({
-                x: die.x - 1,
-                y: die.y,
-                bin: die.bin,
-                reserved: 0,
-            }));
-        const binCounts: Record<number, number> = {};
-        map.forEach((die) => {
-            if (isNumberBin(die.bin)) {
-                const binNum = die.bin.number;
-                binCounts[binNum] = (binCounts[binNum] || 0) + 1;
-            }
-        });
-
-        const bins: BinCountEntry[] = Object.entries(binCounts)
-            .map(([bin, count]) => ({ bin: parseInt(bin, 10), count }))
-            .sort((a, b) => a.bin - b.bin);
-
-        return {
-            waferType: header?.['WaferType'] ? parseInt(header['WaferType']) : 0,
-            dut: header?.['DUT'] ? parseInt(header['DUT']) : 0,
-            mode: header?.['Mode'] ? parseInt(header['DUT']) : 0,
-            product: header?.['Device Name'] || 'Unknown',
-            waferLots: header?.['Lot No.'] || 'Unknown',
-            waferNo: header?.['Wafer ID'] || 'Unknown',
-            waferSize: header?.['Wafer Size'] ? parseFloat(header['Wafer Size']) : 0,
-            indexX: header?.['Dice SizeX'] ? parseFloat(header['Dice SizeX']) : 0,
-            indexY: header?.['Dice SizeY'] ? parseFloat(header['Dice SizeY']) : 0,
-            map: map,
-            bins: bins,
-        };
-    };
-
-    /**
-     * 转换叠图结果为HexMapData类型（用于HEX格式输出）
-     */
-    const convertToHexMapData = (
-        mapData: string[],
-        header?: Record<string, string>
-    ): HexMapData => {
-        const validMapData =
-            mapData.length === 0 || mapData.every((row) => row.length === 0)
-                ? ['0']
-                : mapData;
-
-        const letterToNumber = {
-            A: 10,
-            B: 11,
-            C: 12,
-            D: 13,
-            E: 14,
-            F: 15,
-            G: 16,
-            H: 17,
-            I: 18,
-            J: 19,
-        };
-        const grid: HexMap['grid'] = validMapData.map((row) =>
-            row.split('').map((char) => {
-                if (char === '.') return null;
-                if (char.match(/[a-zA-Z]/)) {
-                    const upperChar = char.toUpperCase();
-                    return letterToNumber[upperChar as keyof typeof letterToNumber] || 99;
-                }
-                if (char.match(/\d/)) return parseInt(char, 10);
-                return null;
-            })
-        );
-
-        const dies = validMapData
-            .flatMap((row, y) =>
-                row.split('').map((char, x) => ({
-                    x,
-                    y,
-                    bin: char === '.' ? { special: '.' } : { number: parseInt(char, 10) },
-                }))
-            )
-            .filter((die) => isNumberBin(die.bin));
-
-        return {
-            header: {
-                device: header?.['Device Name'] || 'Unknown',
-                lot: header?.['Lot No.'] || 'Unknown',
-                wafer: header?.['Wafer ID'] || 'Unknown',
-                rowCt: validMapData.length > 0 ? validMapData.length : 1,
-                colCt: validMapData[0]?.length > 0 ? validMapData[0].length : 1,
-                refpx: 1,
-                refpy: 28,
-                dutMs: 'MM',
-                xDies: !isNaN(parseFloat(header?.['Dice SizeX'] || '0'))
-                    ? parseFloat(header?.['Dice SizeX'] || '0') / 1000
-                    : 0,
-                yDies: !isNaN(parseFloat(header?.['Dice SizeY'] || '0'))
-                    ? parseFloat(header?.['Dice SizeY'] || '0') / 1000
-                    : 0,
-            },
-            map: { raw: validMapData, grid, dies },
-        };
-    };
-    const processMapping = async () => {
-        setProcessing(true);
-        setResult(null);
-        setDebugInfo(null);
-
-        try {
-            const sortedLayers = selectedLayers.sort(
-                (a, b) => getLayerPriority(b) - getLayerPriority(a)
-            );
-
-            await createOutputDirectories(Object.values(outputFormats));
-            const headers: Record<string, string>[] = [];
-            const originalDiesList: AsciiDie[][] = [];
-            const formatNamesList: string[] = [];
-            let cp1Header: Record<string, string> = {};
-            const tempCombinedHeaders: Record<string, string> = {
-                ...combinedHeaders,
-            };
-            for (const formatName of sortedLayers) {
-                const filePath = inputFormats[formatName as keyof typeof inputFormats];
-                if (!filePath) continue;
-
-                let content: BinMapData | MapData | Wafer | null = null;
-                let header: Record<string, string> = {};
-                let dies: AsciiDie[] = [];
-
-                if (['CP1', 'CP2', 'AOI'].includes(formatName)) {
-                    content = await parseWaferMapEx(filePath);
-                    console.log(`读取文件内容 (${formatName}):`, content.map);
-                    if (content && content.map.dies) {
-                        header = extractMapDataHeader(content);
-                        dies = content.map.dies;
-                        if (formatName === 'CP1') {
-                            cp1Header = { ...header };
-                        }
-                    }
-                } else if (formatName === 'CP3') {
-                    content = await invokeParseWafer(filePath);
-                    console.log(`读取文件内容 (${formatName}):`, content.map.dies);
-                    if (content && content.map.dies) {
-                        header = extractWaferHeader(content);
-                        dies = content.map.dies;
-                    }
-                } else if (formatName === 'WLBI') {
-                    content = await parseWaferMap(filePath);
-                    console.log(`读取文件内容 (${formatName}):`, content.map);
-                    if (content && content.map) {
-                        dies = content.map.map((die) => {
-                            if (isNumberBin(die.bin) && die.bin.number === 257) {
-                                return {
-                                    ...die,
-                                    bin: { special: '*' },
-                                };
-                            }
-                            return die;
-                        });
-                    }
-                }
-                if (!content || dies.length === 0) continue;
-
-                Object.entries(header).forEach(([key, value]) => {
-                    if (!(key in tempCombinedHeaders)) {
-                        tempCombinedHeaders[key] = value;
-                    }
-                });
-                mergeHeader(header);
-                originalDiesList.push(dies);
-                formatNamesList.push(formatName);
-                headers.push(header);
-            }
-
-            if (originalDiesList.length === 0) {
-                throw new Error('没有有效的地图数据可供处理');
-            }
-
-            const alignedDiesList: AsciiDie[][] = [];
-
-            const baseDies = originalDiesList[0];
-            const baseMarkers = extractAlignmentMarkers(baseDies);
-            alignedDiesList.push(baseDies);
-
-            for (let i = 1; i < originalDiesList.length; i++) {
-                const currentDies = originalDiesList[i];
-                const currentMarkers = extractAlignmentMarkers(currentDies);
-                const { dx, dy } = calculateOffset(baseMarkers, currentMarkers);
-                console.log(
-                    `地图 ${formatNamesList[i]} 相对于基准地图的偏移: dx=${dx}, dy=${dy}`
-                );
-                const alignedDies = applyOffsetToDies(currentDies, dx, dy);
-                alignedDiesList.push(alignedDies);
-            }
-
-            const mergedDies = mergeDiesWithPriority(
-                alignedDiesList,
-                formatNamesList
-            );
-            const overlayedMap = convertDiesToMap(mergedDies);
-            console.log('叠合后的地图数据:', overlayedMap);
-            const stats: Statistics = calculateStats(overlayedMap);
-            const debug = [
-                `叠合完成，总数字bin数量: ${mergedDies.length}`,
-                `图层优先级顺序: ${sortedLayers
-                    .map((l) => `${l}(${getLayerPriority(l)})`)
-                    .join(' > ')}`,
-            ];
-            setDebugInfo(debug.join('\n'));
-
-            await saveDebugFile(debug, formatNamesList, stats);
-            const useHeader = {
-                ...tempCombinedHeaders,
-                ...(cp1Header || headers[0] || {}),
-            };
-
-            console.log(overlayedMap);
-
-            // 导出mapEx格式
-            const mapExData = convertToMapData(overlayedMap, stats, useHeader);
-            console.log('mapExData:', mapExData);
-            const mapExPath = await join(
-                outputFormats['mapEx'],
-                `${baseFileName}_overlayed.mapEx`
-            );
-            console.log('mapExPath:', mapExPath);
-
-            await exportWaferMapData(mapExData, mapExPath);
-
-            // 导出HEX格式
-            const hexData = convertToHexMapData(overlayedMap, useHeader);
-            const hexPath = await join(
-                outputFormats['HEX'],
-                `${baseFileName}_overlayed.hex`
-            );
-            await exportWaferHex(hexData, hexPath);
-
-            // 导出bin格式
-            const binData = convertToBinMapData(mergedDies, useHeader);
-            const binPath = await join(
-                outputFormats['bin'],
-                `${baseFileName}_overlayed.bin`
-            );
-            await exportWaferBin(binData, binPath);
-
-            setResult('叠图完成！');
-            infoToast({ title: '成功', message: '叠图处理已完成' });
-        } catch (error) {
-            console.error('处理失败:', error);
-            setResult(
-                `处理失败: ${error instanceof Error ? error.message : String(error)}`
-            );
-        } finally {
-            setProcessing(false);
+
+        if (layerType === 'substrate') {
+          layerName = 'Substrate';
+          // content = await parseSubstrateFile(filePath);
+          // if (content) { /* 提取基板数据 */ }
         }
-    };
-
-<<<<<<< HEAD
-    const dies = validMapData
-      .flatMap((row, y) =>
-        row.split('').map((char, x) => ({
-          x: Number.isFinite(x) ? x : 0,
-          y: Number.isFinite(y) ? y : 0,
-          bin:
-            char === '.'
-              ? { special: '.' }
-              : {
-                  number: Number.isFinite(parseInt(char, 10))
-                    ? parseInt(char, 10)
-                    : 0,
-                },
-        }))
-      )
-      .filter((die) => isNumberBin(die.bin));
-
-    return {
-      header: {
-        device: header?.['Device Name'] || 'Unknown',
-        lot: header?.['Lot No.'] || 'Unknown',
-        wafer: header?.['Wafer ID'] || 'Unknown',
-        rowCt: validMapData.length > 0 ? validMapData.length : 1,
-        colCt: validMapData[0]?.length > 0 ? validMapData[0].length : 1,
-        refpx: 1,
-        refpy: 28,
-        dutMs: 'MM',
-        xDies: !isNaN(parseFloat(header?.['Dice SizeX'] || '0'))
-          ? parseFloat(header?.['Dice SizeX'] || '0') / 1000
-          : 0,
-        yDies: !isNaN(parseFloat(header?.['Dice SizeY'] || '0'))
-          ? parseFloat(header?.['Dice SizeY'] || '0') / 1000
-          : 0,
-      },
-      map: { raw: validMapData, grid, dies },
-=======
-    /**
-     * 添加任务到批量处理列表
-     */
-    const handleAddTask = () => {
-        setTasks((prev) => [...prev]);
->>>>>>> a0ea99e8
-    };
-
-    /**
-     * 批量处理任务
-     */
-    const handleBatchProcess = () => {
-        alert(`Processing ${tasks.length} tasks`);
-        setTasks([]);
-    };
-
-    useEffect(() => {
-        // console.debug(debugInfo);
-    }, [debugInfo]);
-
-    // =========================================================================
-
-    const [selectedOutputs, setSelectedOutputs] = useState<OutputId[]>(['mapEx', 'HEX', 'bin']);
-    const [outputDir, setOutputDir] = useState<string>(''); // empty = use default dirs in config
-
-    const job = useAppSelector(s => s.stackingJob);
-    const {
-        oemProductId: jobOemId,
-        productId: jobProductId,
-        batchId: jobBatchId,
-        waferId: jobWaferId,
-        subId: jobSubId,
-        waferSubstrate: jobSubstrate,
-        waferMaps: jobWaferMaps,
-    } = job;
-
-    const selectableLayers = useMemo(() => {
-        type Item = {
-            value: string;        // unique key for Checkbox value
-            label: string;        // main label
-            disabled?: boolean;   // WLBI disabled
-            tooltip?: string;     // optional tooltip
-        };
-        const items: Item[] = [];
-
-        // Substrate (if present)
-        if (jobSubstrate) {
-            const subId = jobSubstrate.sub_id || jobSubId || '—';
-            items.push({
-                value: `substrate:${subId}`,
-                label: `Substrate / ${subId}`,
-            });
-        }
-
-<<<<<<< HEAD
+
+        if (!content || dies.length === 0) continue;
+
         Object.entries(header).forEach(([key, value]) => {
-          if (!(key in tempCombinedHeaders)) {
-            tempCombinedHeaders[key] = value;
-          }
+          if (!(key in tempCombinedHeaders)) tempCombinedHeaders[key] = value;
         });
         mergeHeader(header);
         originalDiesList.push(dies);
-        formatNamesList.push(formatName);
+        formatNamesList.push(layerName);
         headers.push(header);
       }
 
@@ -790,12 +305,11 @@
       }
 
       const alignedDiesList: AsciiDie[][] = [];
-
       const highestPriorityLayerIndex = 0;
       const baseDies = originalDiesList[highestPriorityLayerIndex];
       const baseMarkers = extractAlignmentMarkers(baseDies).sort(
         (a, b) => a.y - b.y || a.x - b.x
-      ); 
+      );
 
       alignedDiesList.push(baseDies);
 
@@ -803,67 +317,100 @@
         const currentDies = originalDiesList[i];
         const currentMarkers = extractAlignmentMarkers(currentDies);
         const { dx, dy } = calculateOffset(baseMarkers, currentMarkers);
-        console.log(
-          `地图 ${formatNamesList[i]} 相对于基准地图的偏移: dx=${dx}, dy=${dy}`
+        const alignedDies = currentDies.map((die) => ({
+          ...die,
+          x: die.x + dx,
+          y: die.y + dy,
+        }));
+        alignedDiesList.push(alignedDies);
+      }
+
+      const {
+        map: emptyMap,
+        minX: globalMinX,
+        minY: globalMinY,
+      } = createEmptyAsciiMap(alignedDiesList);
+
+      const priorityMatrix = Array.from({ length: emptyMap.length }, () =>
+        Array(emptyMap[0].length).fill(0)
+      );
+
+      alignedDiesList.forEach((dies, index) => {
+        const layer = sortedLayers[index];
+        if (layer.layerType !== 'map' || !layer.stage) return;
+        const layerMeta: LayerMeta = {
+          stage: layer.stage,
+          subStage: layer.subStage,
+        };
+
+        const priority = getLayerPriority(layerMeta);
+        fillLayerToAsciiMap(
+          emptyMap,
+          dies,
+          priority,
+          globalMinX,
+          globalMinY,
+          priorityMatrix
         );
-        const alignedDies = applyOffsetToDies(currentDies, dx, dy);
-        alignedDiesList.push(alignedDies);
-        console.log(`===== 第 ${i + 1} 轮叠图  对齐后 =====`);
-        console.log(convertDiesToMap(alignedDies));
-        const currentMerged = mergeDiesWithPriority(
-          alignedDiesList.slice(0, i + 1),
-          formatNamesList.slice(0, i + 1)
-        );
-        console.log(`===== 第 ${i + 1} 轮叠图合并结果 =====`);
-        console.log(convertDiesToMap(currentMerged));
+      });
+
+      const mapWithoutEmpty = removeEmptyRowsAndCols(emptyMap);
+      if (mapWithoutEmpty.length === 0) {
+        throw new Error('处理后地图为空');
       }
 
-      const mergedDies = mergeDiesWithPriority(
-        alignedDiesList,
-        formatNamesList
-      );
-      const overlayedMap = convertDiesToMap(mergedDies);
+      const mergedDies = mapToMergedDies(
+        mapWithoutEmpty,
+        globalMinX,
+        globalMinY
+      );
+
+      const finalOffset = { dx: 0, dy: 0 };
+      const { offsetMap, offsetDies } = applyOffsetToAsciiMap(
+        mergedDies,
+        finalOffset.dx,
+        finalOffset.dy
+      );
+
+      const overlayedMap = offsetMap.map((row) => row.join(''));
       console.log('叠合后的地图数据:', overlayedMap);
       const stats: Statistics = calculateStats(overlayedMap);
-      const debug = [
-        `叠合完成，总数字bin数量: ${mergedDies.length}`,
-        `图层优先级顺序: ${sortedLayers
-          .map((l) => `${l}(${getLayerPriority(l)})`)
-          .join(' > ')}`,
-      ];
-      setDebugInfo(debug.join('\n'));
-
-      await saveDebugFile(debug, formatNamesList, stats);
+      const baseFileName =
+        jobOemId +
+        '_' +
+        jobProductId +
+        '_' +
+        jobBatchId +
+        '_' +
+        jobWaferId +
+        '_' +
+        jobSubId;
       const useHeader = {
         ...tempCombinedHeaders,
         ...(cp1Header || headers[0] || {}),
       };
-
       console.log(overlayedMap);
 
-      // 导出mapEx格式
       const mapExData = convertToMapData(overlayedMap, stats, useHeader);
       console.log('mapExData:', mapExData);
       const mapExPath = await join(
-        outputFormats['mapEx'],
+        outputRootDir,
         `${baseFileName}_overlayed.mapEx`
       );
       console.log('mapExPath:', mapExPath);
 
       await exportWaferMapData(mapExData, mapExPath);
 
-      // 导出HEX格式
       const hexData = convertToHexMapData(overlayedMap, useHeader);
       const hexPath = await join(
-        outputFormats['HEX'],
+        outputRootDir,
         `${baseFileName}_overlayed.hex`
       );
       await exportWaferHex(hexData, hexPath);
 
-      // 导出bin格式
       const binData = convertToBinMapData(mergedDies, useHeader);
       const binPath = await join(
-        outputFormats['bin'],
+        outputRootDir,
         `${baseFileName}_overlayed.bin`
       );
       await exportWaferBin(binData, binPath);
@@ -895,254 +442,180 @@
     setTasks([]);
   };
 
-  useEffect(() => {
-    // console.debug(debugInfo);
-  }, [debugInfo]);
+  const [selectedOutputs, setSelectedOutputs] = useState<OutputId[]>([
+    'mapEx',
+    'HEX',
+    'bin',
+  ]);
+  const [outputDir, setOutputDir] = useState<string>('');
 
   return (
-    <Group grow>
-      <Container fluid p='md'>
-        <Stack gap='md'>
-          <Title order={1}>晶圆叠图</Title>
-
-          <Group justify='space-between' align='center'>
-            <Title order={2}>工艺路线</Title>
-            <Switch
-              label='显示工艺路线'
-              checked={showRoute}
-              onChange={(event) => setShowRoute(event.currentTarget.checked)}
+    <Container fluid p='md'>
+      <Stack gap='md'>
+        <Title order={1}>晶圆叠图</Title>
+
+        <Divider />
+
+        {job && jobSubstrate ? (
+          <>
+            <Title order={4}>当前Wafer数据</Title>
+            <SimpleGrid cols={{ base: 1, sm: 2, lg: 3 }} spacing='md'>
+              {jobWaferMaps.map((r, i) => (
+                <WaferFileMetadataCard
+                  key={`${r.idx}-${i}`}
+                  data={toWaferFileMetadata(r)}
+                />
+              ))}
+              {jobSubstrate && (
+                <ExcelMetadataCard
+                  data={{
+                    ...jobSubstrate,
+                    type: ExcelType.DefectList,
+                    stage: DataSourceType.Substrate,
+                    filePath: jobSubstrate.file_path,
+                    lastModified: 0,
+                  }}
+                />
+              )}
+            </SimpleGrid>
+          </>
+        ) : (
+          <Text>先前往数据库选择一个有效的数据集</Text>
+        )}
+
+        <Divider />
+
+        <Group align='flex-start' grow>
+          <Stack w='50%' gap='sm'>
+            <Checkbox.Group
+              label='选择叠图层 (阶段/工序/复测)'
+              value={selectedLayers}
+              onChange={setSelectedLayers}
+            >
+              <Stack gap='xs' mt='sm'>
+                {selectableLayers.length === 0 ? (
+                  <Text c='dimmed'>暂无可选图层，请先在数据库选择数据</Text>
+                ) : (
+                  selectableLayers.map((item) => (
+                    <Tooltip
+                      key={item.value}
+                      label={item.tooltip}
+                      position='right'
+                      disabled={!item.tooltip}
+                    >
+                      <Checkbox
+                        value={item.value}
+                        label={item.label}
+                        disabled={item.disabled}
+                      />
+                    </Tooltip>
+                  ))
+                )}
+              </Stack>
+            </Checkbox.Group>
+
+            <Group mt='md'>
+              <Button
+                onClick={processMapping}
+                loading={processing}
+                leftSection={processing ? <IconRefresh size={16} /> : null}
+              >
+                立刻处理
+              </Button>
+            </Group>
+          </Stack>
+
+          {/* 右侧：任务列表区 */}
+          <Stack w='50%' gap='sm'>
+            <Title order={3}>待处理任务</Title>
+            <ScrollArea h={200}>
+              <Stack gap='xs'>
+                {tasks.length === 0 ? (
+                  <Text c='dimmed'>暂无任务</Text>
+                ) : (
+                  tasks.map((task, idx) => (
+                    <Paper key={idx} shadow='xs' p='xs' radius='sm'>
+                      <Text size='sm'>
+                        任务 {idx + 1}: {task.join(', ')}
+                      </Text>
+                    </Paper>
+                  ))
+                )}
+              </Stack>
+            </ScrollArea>
+            <Button onClick={handleBatchProcess} disabled={tasks.length === 0}>
+              批量处理
+            </Button>
+          </Stack>
+        </Group>
+
+        {result !== null && (
+          <Alert
+            title='处理结果'
+            withCloseButton
+            onClose={() => setResult(null)}
+          >
+            <Button
+              mt='md'
+              leftSection={<IconDownload size={16} />}
+              onClick={() =>
+                infoToast({ title: '提示', message: '文件已保存到输出目录' })
+              }
+            >
+              下载结果
+            </Button>
+          </Alert>
+        )}
+
+        <Divider />
+
+        <Title order={2}>输出设置</Title>
+        <Stack>
+          {/* Output format checkboxes */}
+          <Checkbox.Group
+            label='选择导出格式'
+            value={selectedOutputs}
+            onChange={(vals) => setSelectedOutputs(vals as OutputId[])}
+          >
+            <Group gap='md' mt='xs'>
+              {OUTPUT_OPTIONS.map((opt) => (
+                <Checkbox
+                  key={opt.id}
+                  value={opt.id}
+                  label={opt.label}
+                  disabled={'disabled' in opt ? (opt as any).disabled : false}
+                />
+              ))}
+            </Group>
+          </Checkbox.Group>
+
+          {/* Path selector */}
+          <Group align='end' grow>
+            <PathPicker
+              label='输出目录'
+              placeholder='使用默认输出目录（由配置控制）'
+              value={outputDir}
+              onChange={(e) => setOutputDir(e)}
+              readOnly
             />
+            <Button
+              color='blue'
+              leftSection={
+                processing ? (
+                  <IconRefresh size={16} />
+                ) : (
+                  <IconDownload size={16} />
+                )
+              }
+              loading={processing}
+              onClick={processMapping}
+              disabled={selectedOutputs.length === 0}
+            >
+              导出
+            </Button>
           </Group>
-
-          {showRoute && <ProcessRouteStepper demoMode />}
-
-          <Divider
-            my='md'
-            label='叠图处理区 (已忽略WLBI格式)'
-            labelPosition='center'
-          />
-
-          <Group align='flex-start' grow>
-            {/* 左侧：参数设置区 */}
-            <Stack w='50%' gap='sm'>
-              <Switch
-                label='显示叠图示意图'
-                checked={showDiagram}
-                onChange={(event) =>
-                  setShowDiagram(event.currentTarget.checked)
-                }
-              />
-              {showDiagram && (
-                <Paper shadow='xs' p='sm' h={200}>
-                  <Box
-                    bg='gray.1'
-                    h='100%'
-                    style={{ border: '1px dashed #ccc' }}
-                  >
-                    <Text ta='center' pt='xl'>
-                      [ThreeJS 叠图 + 缺陷示意图]
-                    </Text>
-                  </Box>
-                </Paper>
-              )}
-
-              <Checkbox.Group
-                label='选择叠图层 (WLBI将被自动忽略)'
-                value={selectedLayers}
-                onChange={setSelectedLayers}
-              >
-                <Stack gap='xs' mt='sm'>
-                  {allLayers.map((layer) => (
-                    <Tooltip
-                      key={layer}
-                      label={`优先级: ${getLayerPriority(layer)}级`}
-                      position='right'
-                    >
-                      <Checkbox value={layer} label={layer} />
-                    </Tooltip>
-                  ))}
-                </Stack>
-              </Checkbox.Group>
-
-              <Group mt='md'>
-                <Button
-                  onClick={processMapping}
-                  loading={processing}
-                  leftSection={processing ? <IconRefresh size={16} /> : null}
-                >
-                  立刻处理
-                </Button>
-                <Button onClick={handleAddTask}>添加任务</Button>
-              </Group>
-            </Stack>
-=======
-        // Wafer maps
-        for (const wm of jobWaferMaps) {
-            // const stage = stageLabel(wm.stage, wm.sub_stage);
-            const stage = stageLabel(wm.stage);
-            const subStage = wm.sub_stage ? ` / ${wm.sub_stage}` : '';
-            const retest = ` / Retest ${wm.retest_count ?? 0}`;
-            const id = wm.idx != null
-                ? `map:${wm.idx}`
-                : `map:${wm.product_id}|${wm.batch_id}|${wm.wafer_id}|${wm.stage}`; // fallback key
-
-            items.push({
-                value: id,
-                label: `${stage}${subStage}${retest}`
-            });
-        }
->>>>>>> a0ea99e8
-
-        return items;
-    }, [jobSubstrate, jobSubId, jobWaferMaps]);
-
-    return (
-        <Container fluid p='md'>
-            <Stack gap='md'>
-                <Title order={1}>晶圆叠图</Title>
-
-                <Divider />
-
-                {job && jobSubstrate ? <>
-                    <Title order={4}>当前Wafer数据</Title>
-                    <SimpleGrid cols={{ base: 1, sm: 2, lg: 3 }} spacing="md">
-                        {jobWaferMaps.map((r, i) => (
-                            <WaferFileMetadataCard key={`${r.idx}-${i}`} data={toWaferFileMetadata(r)} />
-                        ))}
-                        {jobSubstrate &&
-                            <ExcelMetadataCard
-                                data={{
-                                    ...jobSubstrate,
-                                    type: ExcelType.DefectList,
-                                    stage: DataSourceType.Substrate,
-                                    filePath: jobSubstrate.file_path,
-                                    lastModified: 0
-                                }} />
-                        }
-                    </SimpleGrid>
-                </> : <Text>先前往数据库选择一个有效的数据集</Text>}
-
-                <Divider />
-
-                <Group align='flex-start' grow>
-                    <Stack w='50%' gap='sm'>
-                        <Checkbox.Group
-                            label='选择叠图层 (阶段/工序/复测)'
-                            value={selectedLayers}
-                            onChange={setSelectedLayers}
-                        >
-                            <Stack gap='xs' mt='sm'>
-                                {selectableLayers.length === 0 ? (
-                                    <Text c="dimmed">暂无可选图层，请先在数据库选择数据</Text>
-                                ) : (
-                                    selectableLayers.map((item) => (
-                                        <Tooltip key={item.value} label={item.tooltip} position='right' disabled={!item.tooltip}>
-                                            <Checkbox value={item.value} label={item.label} disabled={item.disabled} />
-                                        </Tooltip>
-                                    ))
-                                )}
-                            </Stack>
-                        </Checkbox.Group>
-
-                        <Group mt='md'>
-                            <Button
-                                onClick={processMapping}
-                                loading={processing}
-                                leftSection={processing ? <IconRefresh size={16} /> : null}
-                            >
-                                立刻处理
-                            </Button>
-                        </Group>
-                    </Stack>
-
-                    {/* 右侧：任务列表区 */}
-                    <Stack w='50%' gap='sm'>
-                        <Title order={3}>待处理任务</Title>
-                        <ScrollArea h={200}>
-                            <Stack gap='xs'>
-                                {tasks.length === 0 ? (
-                                    <Text c='dimmed'>暂无任务</Text>
-                                ) : (
-                                    tasks.map((task, idx) => (
-                                        <Paper key={idx} shadow='xs' p='xs' radius='sm'>
-                                            <Text size='sm'>
-                                                任务 {idx + 1}: {task.join(', ')}
-                                            </Text>
-                                        </Paper>
-                                    ))
-                                )}
-                            </Stack>
-                        </ScrollArea>
-                        <Button
-                            onClick={handleBatchProcess}
-                            disabled={tasks.length === 0}
-                        >
-                            批量处理
-                        </Button>
-                    </Stack>
-                </Group>
-
-                {result !== null && (
-                    <Alert
-                        title='处理结果'
-                        withCloseButton
-                        onClose={() => setResult(null)}
-                    >
-                        <Button
-                            mt='md'
-                            leftSection={<IconDownload size={16} />}
-                            onClick={() =>
-                                infoToast({ title: '提示', message: '文件已保存到输出目录' })
-                            }
-                        >
-                            下载结果
-                        </Button>
-                    </Alert>
-                )}
-
-                <Divider />
-
-                <Title order={2}>输出设置</Title>
-                <Stack>
-                    {/* Output format checkboxes */}
-                    <Checkbox.Group
-                        label="选择导出格式"
-                        value={selectedOutputs}
-                        onChange={(vals) => setSelectedOutputs(vals as OutputId[])}
-                    >
-                        <Group gap="md" mt="xs">
-                            {OUTPUT_OPTIONS.map(opt => (
-                                <Checkbox
-                                    key={opt.id}
-                                    value={opt.id}
-                                    label={opt.label}
-                                    disabled={('disabled' in opt) ? (opt as any).disabled : false}
-                                />
-                            ))}
-                        </Group>
-                    </Checkbox.Group>
-
-                    {/* Path selector */}
-                    <Group align="end" grow>
-                        <PathPicker
-                            label="输出目录"
-                            placeholder="使用默认输出目录（由配置控制）"
-                            value={outputDir}
-                            onChange={(e) => setOutputDir(e)}
-                            readOnly
-                        />
-                        <Button
-                            color="blue"
-                            leftSection={processing ? <IconRefresh size={16} /> : <IconDownload size={16} />}
-                            loading={processing}
-                            onClick={processMapping}
-                            disabled={selectedOutputs.length === 0}
-                        >
-                            导出
-                        </Button>
-                    </Group>
-                </Stack>
-            </Stack>
-        </Container>
-    );
+        </Stack>
+      </Stack>
+    </Container>
+  );
 }